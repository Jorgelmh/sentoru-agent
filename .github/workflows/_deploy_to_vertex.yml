--- conflicted
+++ resolved
@@ -44,8 +44,4 @@
             --agent-name sentoru-agent \
             --project ${{ secrets.GCP_PROJECT_ID }} \
             --location ${{ secrets.GCP_REGION }} \
-<<<<<<< HEAD
-            --set-env-vars="SAFETY_API_KEY=${{ secrets.SAFETY_API_KEY }},LLM_DEPLOYMENT=gemini-2.5-flash,GOOGLE_GENAI_USE_VERTEXAI=True,VULN_RAG_CORPUS=${{ secrets.VULN_RAG_CORPUS }}" 
-=======
-            --set-env-vars="SAFETY_API_KEY=${{ secrets.SAFETY_API_KEY }},LLM_DEPLOYMENT=gemini-2.0-flash"
->>>>>>> 8ea7c18c
+            --set-env-vars="SAFETY_API_KEY=${{ secrets.SAFETY_API_KEY }},LLM_DEPLOYMENT=gemini-2.5-flash,GOOGLE_GENAI_USE_VERTEXAI=True,VULN_RAG_CORPUS=${{ secrets.VULN_RAG_CORPUS }}" 